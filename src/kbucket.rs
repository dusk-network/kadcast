--- conflicted
+++ resolved
@@ -1,83 +1,81 @@
-use std::iter;
-use std::time::Duration;
-mod bucket;
-mod key;
-mod node;
-use bucket::{Bucket, BucketConfig};
-pub use bucket::{NodeInsertError, NodeInsertOk};
-pub use key::{BinaryID, BinaryKey, BinaryNonce};
-pub use node::Node;
-
-use crate::K_BUCKETS_AMOUNT;
-
-pub use bucket::InsertError;
-pub use bucket::InsertOk;
-
-const BUCKET_DEFAULT_NODE_TTL_MILLIS: u64 = 30000;
-const BUCKET_DEFAULT_NODE_EVICT_AFTER_MILLIS: u64 = 5000;
-
-pub struct Tree<ID: BinaryID, V> {
-    root: Node<ID, V>,
-    buckets: arrayvec::ArrayVec<Bucket<ID, V>, K_BUCKETS_AMOUNT>,
-}
-
-impl<ID: BinaryID, V> Tree<ID, V> {
-    pub fn insert(&mut self, node: Node<ID, V>) -> Result<InsertOk<ID, V>, InsertError<ID, V>> {
-        let bucket_idx = self.root.calculate_distance(&node);
-        match bucket_idx {
-            None => Err(NodeInsertError::Invalid(node)),
-            Some(idx) => self.buckets[idx].insert(node),
-        }
-    }
-
-<<<<<<< HEAD
-    //iter the buckets (up to max_height) and pick at most Beta nodes for each bucket
-    pub fn extract(&self, max_h: usize) -> Vec<(usize, Vec<&Node<ID, V>>)> {
-        self.buckets
-            .iter()
-            .take(max_h)
-            .enumerate()
-            .map(|(idx, bucket)| (idx, bucket.pick()))
-            .collect()
-=======
-    pub fn builder(root: Node<ID, V>) -> TreeBuilder<ID,V> {
-        TreeBuilder::new(root)
-    }
-}
-
-pub struct TreeBuilder<ID: BinaryID, V> {
-    node_ttl: Duration,
-    node_evict_after: Duration,
-    root: Node<ID, V>,
-}
-
-impl<ID: BinaryID, V> TreeBuilder<ID, V> {
-    fn new(root: Node<ID, V>) -> TreeBuilder<ID, V> {
-        TreeBuilder {
-            root,
-            node_evict_after: Duration::from_millis(BUCKET_DEFAULT_NODE_EVICT_AFTER_MILLIS),
-            node_ttl: Duration::from_millis(BUCKET_DEFAULT_NODE_TTL_MILLIS),
-        }
-    }
-
-    pub fn node_ttl(mut self, node_ttl: Duration) -> TreeBuilder<ID, V> {
-        self.node_ttl = node_ttl;
-        self
-    }
-
-    pub fn node_evict_after(mut self, node_evict_after: Duration) -> TreeBuilder<ID, V> {
-        self.node_evict_after = node_evict_after;
-        self
-    }
-
-    pub fn build(self) -> Tree<ID, V> {
-        let config = BucketConfig::new(self.node_ttl, self.node_evict_after);
-        Tree {
-            root: self.root,
-            buckets: iter::repeat_with(|| Bucket::new(config))
-                .take(K_BUCKETS_AMOUNT)
-                .collect(),
-        }
->>>>>>> e2b47b90
-    }
-}+use std::iter;
+use std::time::Duration;
+mod bucket;
+mod key;
+mod node;
+use bucket::{Bucket, BucketConfig};
+pub use bucket::{NodeInsertError, NodeInsertOk};
+pub use key::{BinaryID, BinaryKey, BinaryNonce};
+pub use node::Node;
+
+use crate::K_BUCKETS_AMOUNT;
+
+pub use bucket::InsertError;
+pub use bucket::InsertOk;
+
+const BUCKET_DEFAULT_NODE_TTL_MILLIS: u64 = 30000;
+const BUCKET_DEFAULT_NODE_EVICT_AFTER_MILLIS: u64 = 5000;
+
+pub struct Tree<ID: BinaryID, V> {
+    root: Node<ID, V>,
+    buckets: arrayvec::ArrayVec<Bucket<ID, V>, K_BUCKETS_AMOUNT>,
+}
+
+impl<ID: BinaryID, V> Tree<ID, V> {
+    pub fn insert(&mut self, node: Node<ID, V>) -> Result<InsertOk<ID, V>, InsertError<ID, V>> {
+        let bucket_idx = self.root.calculate_distance(&node);
+        match bucket_idx {
+            None => Err(NodeInsertError::Invalid(node)),
+            Some(idx) => self.buckets[idx].insert(node),
+        }
+    }
+
+    //iter the buckets (up to max_height) and pick at most Beta nodes for each bucket
+    pub fn extract(&self, max_h: usize) -> Vec<(usize, Vec<&Node<ID, V>>)> {
+        self.buckets
+            .iter()
+            .take(max_h)
+            .enumerate()
+            .map(|(idx, bucket)| (idx, bucket.pick()))
+            .collect()
+    }
+    pub fn builder(root: Node<ID, V>) -> TreeBuilder<ID, V> {
+        TreeBuilder::new(root)
+    }
+}
+
+pub struct TreeBuilder<ID: BinaryID, V> {
+    node_ttl: Duration,
+    node_evict_after: Duration,
+    root: Node<ID, V>,
+}
+
+impl<ID: BinaryID, V> TreeBuilder<ID, V> {
+    fn new(root: Node<ID, V>) -> TreeBuilder<ID, V> {
+        TreeBuilder {
+            root,
+            node_evict_after: Duration::from_millis(BUCKET_DEFAULT_NODE_EVICT_AFTER_MILLIS),
+            node_ttl: Duration::from_millis(BUCKET_DEFAULT_NODE_TTL_MILLIS),
+        }
+    }
+
+    pub fn node_ttl(mut self, node_ttl: Duration) -> TreeBuilder<ID, V> {
+        self.node_ttl = node_ttl;
+        self
+    }
+
+    pub fn node_evict_after(mut self, node_evict_after: Duration) -> TreeBuilder<ID, V> {
+        self.node_evict_after = node_evict_after;
+        self
+    }
+
+    pub fn build(self) -> Tree<ID, V> {
+        let config = BucketConfig::new(self.node_ttl, self.node_evict_after);
+        Tree {
+            root: self.root,
+            buckets: iter::repeat_with(|| Bucket::new(config))
+                .take(K_BUCKETS_AMOUNT)
+                .collect(),
+        }
+    }
+}