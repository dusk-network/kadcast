--- conflicted
+++ resolved
@@ -170,15 +170,9 @@
                     }
                     Message::Broadcast(_, payload) => {
                         debug!(
-<<<<<<< HEAD
-                            "Received payload with len {:?} and height {:?}",
-                            payload.gossip_frame.len(),
-                            payload.height
-=======
                             "Received payload with height {:?} and len {}",
                             payload.height,
                             payload.gossip_frame.len()
->>>>>>> c794ead6
                         );
 
                         // Aggregate message + metadata for lib client
